// @ts-check
// Note: type annotations allow type checking and IDEs autocompletion

const darkCodeTheme = require('prism-react-renderer/themes/dracula');
const lightCodeTheme = require('prism-react-renderer/themes/github');

/** @type {import('@docusaurus/types').Config} */
const config = {
  title: 'three.ez',
  tagline: 'Simplify three.js development, including events, drag & drop, binding, focus management, smart rendering, tweening and more.',
  favicon: 'img/favicon.ico',

  url: 'https://agargaro.github.io',
  baseUrl: '/three.ez/',
  organizationName: 'agargaro',
  projectName: 'three.ez',
  trailingSlash: false,

  onBrokenLinks: 'throw',
  onBrokenMarkdownLinks: 'warn',

  i18n: {
    defaultLocale: 'en',
    locales: ['en'],
  },
  plugins: [
    [
      'docusaurus-plugin-typedoc',
      {
        entryPoints: ['./scripts/index.ts'],
        tsconfig: '../tsconfig.doc.json',
        excludeExternals: true,
        excludeNotDocumented: true
      },
    ],
    require.resolve("@cmfcmf/docusaurus-search-local"),
  ],
  presets: [
    [
      'classic',
      /** @type {import('@docusaurus/preset-classic').Options} */
      ({
        docs: {
          sidebarPath: require.resolve('./sidebars.js'),
          // Please change this to your repo.
          // Remove this to remove the "edit this page" links.
          editUrl:
            'https://github.com/agargaro/three.ez/tree/master/docs',
        },
        theme: {
          customCss: require.resolve('./src/css/custom.css'),
        },
      }),
    ],
  ],

  themeConfig:
    /** @type {import('@docusaurus/preset-classic').ThemeConfig} */
    ({
      navbar: {
        title: 'three.ez',
        items: [
          {
            type: 'docSidebar',
            sidebarId: 'apiSidebar',
            position: 'left',
            label: 'API',
          },
          {
            type: 'docSidebar',
            sidebarId: 'tutorialSidebar',
            position: 'left',
            label: 'Tutorial',
          },
          {
            href: 'https://github.com/agargaro/three.ez',
            label: 'GitHub',
            position: 'right',
          },
        ],
      },
<<<<<<< HEAD
=======
      footer: {
        style: 'dark',
        links: [
          {
            title: 'Docs',
            items: [
              {
                label: 'Tutorial',
                to: '/docs/tutorial',
              },
            ],
          },
          {
            title: 'Community',
            items: [
              // {
              //   label: 'Stack Overflow',
              //   href: 'https://stackoverflow.com/questions/tagged/three.ez',
              // },
              {
                label: 'Discord',
                href: 'https://discord.gg/MVTwrdX3JM',
              },
            ],
          },
          {
            title: 'More',
            items: [
              {
                label: 'GitHub',
                href: 'https://github.com/agargaro/three.ez',
              },
            ],
          },
        ],
        // copyright: `Copyright © 2023 three.ez. Built with Docusaurus.`,
      },
>>>>>>> bcb6d2dd
      colorMode: {
        defaultMode: 'dark',
      },
      prism: {
        darkTheme: darkCodeTheme,
        theme: lightCodeTheme,
      },
    }),
};

module.exports = config;<|MERGE_RESOLUTION|>--- conflicted
+++ resolved
@@ -79,8 +79,6 @@
           },
         ],
       },
-<<<<<<< HEAD
-=======
       footer: {
         style: 'dark',
         links: [
@@ -118,7 +116,6 @@
         ],
         // copyright: `Copyright © 2023 three.ez. Built with Docusaurus.`,
       },
->>>>>>> bcb6d2dd
       colorMode: {
         defaultMode: 'dark',
       },
