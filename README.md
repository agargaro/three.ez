# three.ez

[![npm](https://img.shields.io/npm/v/@three.ez/main)](https://www.npmjs.com/package/@three.ez/main)
[![Quality Gate Status](https://sonarcloud.io/api/project_badges/measure?project=agargaro_three.ez&metric=alert_status)](https://sonarcloud.io/summary/new_code?id=agargaro_three.ez)
[![DeepScan grade](https://deepscan.io/api/teams/21196/projects/25445/branches/796375/badge/grade.svg)](https://deepscan.io/dashboard#view=project&tid=21196&pid=25445&bid=796375)

**three.ez** is a TypeScript library designed to streamline and enhance the development of `three.js` applications. <br /> 
It provides a comprehensive suite of user-friendly tools and high-performance features. <br />
With **three.ez**, you'll discover an efficient and robust toolkit for your 3D projects.

This library has only one dependency: `three.js r151+`.

## Key Features

| **Feature**                      | **Description**                                                                                   |
| -------------------------------- | ------------------------------------------------------------------------------------------------- |
| **Automatic Resize Handling**    | Automatically resizes the `Renderer`, `Camera`, and `EffectComposer`.                            |
|                                  | Using the `viewportResize` event, you can easily set the resolution for custom shaders.           |
| [**Smart Rendering**](https://agargaro.github.io/three.ez/docs/tutorial/rendering/smart-rendering)              | Optimize performance by rendering frames only when necessary, reducing computational overhead.   |
| [**Simplified Multiple Rendering**](https://agargaro.github.io/three.ez/docs/tutorial/rendering/multiple-rendering) | Effortlessly manage rendering for multiple scenes or viewports within a single canvas.           |
| [**Object3D Property Binding**](https://agargaro.github.io/three.ez/docs/tutorial/binding) | Streamline the management of `Object3D` properties.                                                |
| [**Event Programming**](https://stackblitz.com/edit/three-ez-events?file=src%2Fmain.ts) | Add interactions to `Object3D` through programmable events, similar to `DOM events`. |
|                                  | You can bind events for changes in position, scale, rotation, visibility, and enabled state.       |
| **Focus and Blur**               | Enhance interactivity with focus and blur events.                                                    |
| **Drag and Drop**                | Seamlessly integrate drag-and-drop functionality.                                                     |
| **Hitbox Functionality**         | Leverage hitboxes for customized intersections or simplified calculations.                            |
| **Raycasting Options**           | Choose between continuous or mouse movement-based raycasting, optimizing intersection operations.   |
| **Tweening**                     | Create smooth animations effortlessly with built-in tweening.                                        |
| **Simplified InstancedMesh**     | Manage `InstancedMesh` instances with the ease of working with `Object3D`, simplifying creation and manipulation. |
| [**Asset Management**](https://agargaro.github.io/three.ez/docs/tutorial/asset-management) | Efficiently load and manage external assets and resources for your 3D projects. |

## Installation

You can install **three.ez** via npm using the following command:

```bash
npm install @three.ez/main
```

## Usage

```typescript
import { Scene, Mesh, BoxGeometry, MeshNormalMaterial } from 'three';
import { Main, PerspectiveCameraAuto } from '@three.ez/main';

const box = new Mesh(new BoxGeometry(0.1, 0.1, 0.1), new MeshNormalMaterial());

box.draggable = true;

box.on('animate', (e) => box.rotateX(e.delta).rotateY(e.delta * 2));

<<<<<<< HEAD
## Override TypeScript Type Definition
=======
box.on(['pointerover', 'pointerout'], function (e) {
    this.tween('id').to(500, { scale: e.type === 'pointerover' ? 1.5 : 1 }, { easing: 'easeOutElastic' }).start();
});
>>>>>>> bcb6d2dd

const scene = new Scene().add(box);

const main = new Main();
main.createView({ scene, camera: new PerspectiveCameraAuto(70).translateZ(1) });
```
<a href='https://stackblitz.com/edit/three-ez-template?file=src%2Fmain.ts'>
  <img src='https://raw.githubusercontent.com/agargaro/three.ez/master/docs/static/img/demo.gif' />
</a>

## Live Examples

These examples use `vite`, and some mobile devices may run out of memory. However, there is one example without it.

[Examples Collection](https://stackblitz.com/@agargaro/collections/three-ez)

- [Template](https://stackblitz.com/edit/three-ez-template?file=src%2Fmain.ts)
— [Template Extended](https://stackblitz.com/edit/three-ez-template-extended?file=src%2Fmain.ts)
— [Template No Vite](https://stackblitz.com/edit/three-ez-template-no-vite?file=index.ts)
- [Smart Rendering](https://stackblitz.com/edit/three-ez-smart-rendering?file=src%2Fmain.ts)
- [Multiple Views](https://stackblitz.com/edit/three-ez-multiple-views?file=src%2Fmain.ts)
— [Multiple Views Wireframe](https://stackblitz.com/edit/three-ez-multiple-views-wireframe?file=src%2Fmain.ts)
— [Multiple Views Switch](https://stackblitz.com/edit/three-ez-multiple-views-switch?file=src%2Fmain.ts)
- [Asset Management](https://stackblitz.com/edit/three-ez-asset-management?file=src%2Fmain.ts)
- [Binding](https://stackblitz.com/edit/three-ez-binding?file=src%2Fmain.ts)
— [Binding Collisions](https://stackblitz.com/edit/three-ez-binding-collisions?file=src%2Fmain.ts)
- [Events](https://stackblitz.com/edit/three-ez-events?file=src%2Fmain.ts)
— [Click On Scene To Add Box](https://stackblitz.com/edit/three-ez-click-on-scene-to-add-box?file=src%2Fmain.ts)
- [Focus](https://stackblitz.com/edit/three-ez-focus?file=src%2Fmain.ts)
— [Focus Outline (post-processing)](https://stackblitz.com/edit/three-ez-focus-outline?file=src%2Fmain.ts)
- [Drag & Drop](https://stackblitz.com/edit/three-ez-drag-drop?file=src%2Fmain.ts)
— [LOD Draggable](https://stackblitz.com/edit/three-ez-lod-draggable?file=src%2Fmain.ts)
— [Drag Limits](https://stackblitz.com/edit/three-ez-drag-limits?file=src%2Fmain.ts)
- [Continuous Raycasting](https://stackblitz.com/edit/three-ez-continuous-raycasting?file=src%2Fmain.ts)
- [Hitbox](https://stackblitz.com/edit/three-ez-hitbox?file=src%2Fmain.ts)
- [Tweening](https://stackblitz.com/edit/three-ez-tweening?file=src%2Fmain.ts)
— [Tweening Custom Progress](https://stackblitz.com/edit/three-ez-tweening-custom-progress?file=src%2Fmain.ts)
- [InstancedMeshEntity](https://stackblitz.com/edit/three-ez-instancedmeshentity?file=src%2Fmain.ts)
— [InstancedMeshEntity Performance](https://stackblitz.com/edit/three-ez-instancedmeshentity-performance?file=src%2Fmain.ts)
- [Draggable Box OrbitControls](https://stackblitz.com/edit/three-ez-draggable-box-orbitcontrols?file=src%2Fmain.ts)
- [Textbox (troika-three-text)](https://stackblitz.com/edit/three-ez-textbox?file=src%2Fmain.ts)
- [Bubble Refraction](https://stackblitz.com/edit/three-ez-bubble-refraction?file=src%2Fmain.ts,src%2Ftext.ts,src%2Fparticles.ts,src%2Fbubble.ts,src%2FbubbleMaterial.ts,src%2Fscene.ts)

## Documentation

The tutorial is available [here](https://agargaro.github.io/three.ez/docs/tutorial) *(work in progress)*. <br />
The API documentation is available [here](https://agargaro.github.io/three.ez/docs/api). 

## Contributing

Any help is highly appreciated. If you would like to contribute to this package or report problems, feel free to open a bug or pull request.

## Questions?

If you have questions or need assistance, you can create a discussion in the appropriate section.<|MERGE_RESOLUTION|>--- conflicted
+++ resolved
@@ -49,13 +49,9 @@
 
 box.on('animate', (e) => box.rotateX(e.delta).rotateY(e.delta * 2));
 
-<<<<<<< HEAD
-## Override TypeScript Type Definition
-=======
 box.on(['pointerover', 'pointerout'], function (e) {
     this.tween('id').to(500, { scale: e.type === 'pointerover' ? 1.5 : 1 }, { easing: 'easeOutElastic' }).start();
 });
->>>>>>> bcb6d2dd
 
 const scene = new Scene().add(box);
 
